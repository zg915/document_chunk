# Core API dependencies
fastapi==0.104.1
uvicorn[standard]>=0.30.0
python-multipart==0.0.6

# PyTorch and vision (GPU support)
--extra-index-url https://download.pytorch.org/whl/cu121
torch
torchvision
transformers>=4.36.0

# Document processing dependencies
requests==2.31.0
tiktoken==0.5.1
python-dotenv==1.0.0
<<<<<<< HEAD
Pillow>=11.1.0
=======
>>>>>>> 3632bda4

# Marker for GPU-accelerated PDF processing
marker-pdf[gpu]==1.9.2

# Unstructured document processing (with all features)
unstructured[all-docs]>=0.15.7

# NLP
nltk>=3.9.0

# Weaviate vector database
weaviate-client==4.16.9

<<<<<<< HEAD
# LangChain document loaders
langchain-community>=0.0.25

# PyMuPDF for fast PDF processing
PyMuPDF>=1.23.0

# OCR support (optional)
pytesseract>=0.3.10

=======
>>>>>>> 3632bda4
# Additional utilities
pydantic>=2.8.0
pathlib2==2.3.7
markdown==3.5.1

# Marker for document processing (install separately due to Pillow conflicts)
# marker-pdf

# Additional packages for fast conversion and processing
pi-heif
pdf2image
python-docx
unstructured-inference==0.7.11

# Image processing (for HEIF support)
pillow-heif

# Microsoft Office document processing
openpyxl
xlrd
msoffcrypto-tool

# Additional document formats
ebooklib<|MERGE_RESOLUTION|>--- conflicted
+++ resolved
@@ -13,10 +13,8 @@
 requests==2.31.0
 tiktoken==0.5.1
 python-dotenv==1.0.0
-<<<<<<< HEAD
 Pillow>=11.1.0
-=======
->>>>>>> 3632bda4
+
 
 # Marker for GPU-accelerated PDF processing
 marker-pdf[gpu]==1.9.2
@@ -30,7 +28,6 @@
 # Weaviate vector database
 weaviate-client==4.16.9
 
-<<<<<<< HEAD
 # LangChain document loaders
 langchain-community>=0.0.25
 
@@ -40,8 +37,6 @@
 # OCR support (optional)
 pytesseract>=0.3.10
 
-=======
->>>>>>> 3632bda4
 # Additional utilities
 pydantic>=2.8.0
 pathlib2==2.3.7
