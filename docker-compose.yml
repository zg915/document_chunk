--- conflicted
+++ resolved
@@ -1,31 +1,12 @@
 services:
-  # Default CPU-only service
+  # Single service that reads GPU_ENABLED from .env
   document-api:
-    build: .
-    ports:
-      - "8001:8001"
-    environment:
-      - PORT=8001
-      - MARKER_API_KEY=${MARKER_API_KEY}
-      - MARKER_API_URL=${MARKER_API_URL:-https://www.datalab.to/api/v1/marker}
-<<<<<<< HEAD
-      - WEAVIATE_API_KEY=${WEAVIATE_API_KEY}
-      - WEAVIATE_URL=${WEAVIATE_URL}
-      - GOOGLE_API_KEY=${GOOGLE_API_KEY}
-      - GEMINI_API_KEY=${GOOGLE_API_KEY}
-      - GPU_ENABLED=false
-    restart: unless-stopped
-
-  # GPU-enabled service (only runs with --profile gpu)
-  document-api-gpu:
     build:
       context: .
       cache_from:
         - document-chunk-api:latest
-    profiles: ["gpu"]
     ports:
       - "8001:8001"
-    gpus: all
     volumes:
       # Mount the entire source directory for better file watching
       - .:/app
@@ -50,23 +31,17 @@
       - WEAVIATE_URL=${WEAVIATE_URL}
       - GOOGLE_API_KEY=${GOOGLE_API_KEY}
       - GEMINI_API_KEY=${GOOGLE_API_KEY}
-      - GPU_ENABLED=true
-=======
-      - USE_LOCAL_MARKER=${USE_LOCAL_MARKER:-false}
-      - WEAVIATE_API_KEY=${WEAVIATE_API_KEY}
-      - WEAVIATE_URL=${WEAVIATE_URL}
-      - GOOGLE_API_KEY=${GOOGLE_API_KEY}
-      - WEBHOOK_URL=${WEBHOOK_URL:-http://webhook:3000/webhook}
->>>>>>> cb5ac6a6
+      - GPU_ENABLED=${GPU_ENABLED:-true}
+      # GPU optimization environment variables
+      - CUDA_VISIBLE_DEVICES=0
+      - OMP_NUM_THREADS=1
+      - MKL_NUM_THREADS=1
+      - NUMEXPR_NUM_THREADS=1
+      - OPENBLAS_NUM_THREADS=1
+      - VECLIB_MAXIMUM_THREADS=1
+      - NUMEXPR_MAX_THREADS=1
+      - TORCH_CUDA_ALLOC_CONF=max_split_size_mb:512
     restart: unless-stopped
-    depends_on:
-      - webhook
 
-  webhook:
-    build: ./webhook
-    ports:
-      - "3000:3000"
-    environment:
-      - PORT=3000
-      - API_CALLBACK_URL=http://document-api:8001/api-callback
-    restart: unless-stopped+volumes:
+  marker_cache: