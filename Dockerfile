# syntax=docker/dockerfile:1.4
FROM nvidia/cuda:12.2.2-runtime-ubuntu22.04

# ---------- Runtime env ----------
ENV PYTHONDONTWRITEBYTECODE=1 \
    PYTHONUNBUFFERED=1 \
    PIP_NO_CACHE_DIR=0 \
    PIP_DISABLE_PIP_VERSION_CHECK=1 \
    XDG_CACHE_HOME=/tmp \
    PIP_CACHE_DIR=/tmp/pip \
    HF_HOME=/tmp/hf \
    MPLCONFIGDIR=/tmp/mpl \
    NLTK_DATA=/usr/local/nltk_data \
    CUDA_VISIBLE_DEVICES=0 \
    TORCH_DEVICE=cuda \
    MARKER_DEVICE=cuda \
    SURYA_DEVICE=cuda \
    TORCH_CUDNN_V8_API_ENABLED=1 \
    TORCH_ALLOW_TF32_CUBLAS_OVERRIDE=1 \
    CUDA_LAUNCH_BLOCKING=0

WORKDIR /app

<<<<<<< HEAD
# ---------- System deps ----------
RUN apt-get update && apt-get install -y --no-install-recommends \
    build-essential curl ca-certificates \
    libmagic1 poppler-utils \
    libreoffice-writer libreoffice-calc \
 && rm -rf /var/lib/apt/lists/*
=======
# ---------- System deps (rarely changes) ----------
RUN --mount=type=cache,target=/var/cache/apt \
    apt-get update && apt-get install -y --no-install-recommends \
    python3.10 python3-pip python3.10-venv \
    build-essential curl ca-certificates git \
    libmagic1 poppler-utils tesseract-ocr \
    libgl1-mesa-glx libglib2.0-0 libsm6 libxext6 libxrender-dev libgomp1 \
 && ln -s /usr/bin/python3.10 /usr/bin/python
>>>>>>> 3632bda4

# ---------- Python deps (use cache mount for pip) ----------
COPY requirements.txt .
RUN --mount=type=cache,target=/root/.cache/pip \
    pip3 install --upgrade pip && \
    pip3 install -r requirements.txt && \
    # Ensure marker CLI commands are available
    which marker || echo "marker command not found" && \
    which marker_single || echo "marker_single command not found" && \
    python3 -c "import marker; print('Marker package installed successfully')"

# ---------- Pre-fetch runtime assets ----------
RUN --mount=type=cache,target=/root/.cache/pip \
    python3 -c "import os, nltk; os.makedirs('/usr/local/nltk_data', exist_ok=True); [nltk.download(p, download_dir='/usr/local/nltk_data', quiet=True) for p in ('punkt','punkt_tab','averaged_perceptron_tagger')]" && \
    python3 -c "from marker.util import download_font; download_font(); print('Marker font pre-downloaded.')"

# ---------- GPU optimization environment variables ----------
ENV MARKER_NUM_WORKERS=4 \
    MARKER_PAGE_BATCH=6 \
    PYTORCH_CUDA_ALLOC_CONF=max_split_size_mb:512 \
    TORCH_CUDNN_V8_API_ENABLED=1 \
    TORCH_ALLOW_TF32_CUBLAS_OVERRIDE=1 \
    INFERENCE_RAM=16 \
    NUM_DEVICES=1 \
    NUM_WORKERS=4 \
    VRAM_PER_TASK=4

# ---------- App files (changes frequently - keep last) ----------
COPY . .

# Create an unprivileged user and fix ownership
# Also create marker_output directory and cache directories with proper permissions
RUN useradd --create-home --shell /bin/bash app \
 && mkdir -p /app/marker_output /tmp/marker_output /home/app/.cache/datalab /home/app/.cache/surya \
 && chown -R app:app /app /tmp/marker_output /home/app \
 && chmod -R 777 /app/marker_output /tmp/marker_output /home/app/.cache


EXPOSE 8001


CMD bash -c "mkdir -p /app/marker_output /home/app/.cache/datalab /home/app/.cache/surya && chmod -R 777 /app/marker_output /home/app/.cache && chown -R app:app /app/marker_output /home/app && echo 'Checking CUDA availability...' && python3 -c 'import torch; print(f\"CUDA available: {torch.cuda.is_available()}\"); print(f\"CUDA device count: {torch.cuda.device_count()}\"); print(f\"Current device: {torch.cuda.current_device() if torch.cuda.is_available() else None}\")' && echo 'Preloading marker models for GPU optimization...' && python3 /app/preload_models.py && echo 'Starting API server...' && su - app -c 'cd /app && CUDA_VISIBLE_DEVICES=0 python3 -m uvicorn api_server:app --host 0.0.0.0 --port 8001'"<|MERGE_RESOLUTION|>--- conflicted
+++ resolved
@@ -21,14 +21,7 @@
 
 WORKDIR /app
 
-<<<<<<< HEAD
-# ---------- System deps ----------
-RUN apt-get update && apt-get install -y --no-install-recommends \
-    build-essential curl ca-certificates \
-    libmagic1 poppler-utils \
-    libreoffice-writer libreoffice-calc \
- && rm -rf /var/lib/apt/lists/*
-=======
+
 # ---------- System deps (rarely changes) ----------
 RUN --mount=type=cache,target=/var/cache/apt \
     apt-get update && apt-get install -y --no-install-recommends \
@@ -37,7 +30,7 @@
     libmagic1 poppler-utils tesseract-ocr \
     libgl1-mesa-glx libglib2.0-0 libsm6 libxext6 libxrender-dev libgomp1 \
  && ln -s /usr/bin/python3.10 /usr/bin/python
->>>>>>> 3632bda4
+
 
 # ---------- Python deps (use cache mount for pip) ----------
 COPY requirements.txt .
