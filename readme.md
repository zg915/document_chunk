--- conflicted
+++ resolved
@@ -56,10 +56,8 @@
 - `WEAVIATE_URL` - Weaviate database URL
 - `WEAVIATE_API_KEY` - Weaviate API key
 - `MARKER_API_KEY` - Marker API key
-<<<<<<< HEAD
 - `USE_LOCAL_MARKER` - Use local Marker (default: true)
-=======
-- `USE_LOCAL_MARKER` - Use local Marker (default: false)
+
 
 ---
 
@@ -264,5 +262,4 @@
 | **1.3.0** | 2025-09-06 | - **BREAKING**: Switched from OpenAI to VoyageAI `voyage-3.5-lite` embedding model<br>- Added complete Python `integration.py` API documentation<br>- Implemented enhanced header detection with fallback logic<br>- Added document deletion functionality<br>- Updated schema to use `module_config` for vectorization control<br>- Added comprehensive file format support (PDF + images via Marker API) |
 | **1.2.0** | 2025-09-05 | - Added contextual retrieval patterns and performance guidelines<br>- Expanded error handling section with retry logic<br>- Updated chunk type vocabulary with 8 standardized categories<br>- Added batch operation examples and optimization recommendations |
 | **1.1.0** | 2025-08-20 | - Introduced multi-tenancy configuration documentation<br>- Added reference relationship between Chunks and Documents<br>- Defined controlled vocabulary for chunk_type classification<br>- Enhanced retrieval pattern examples with filtering |
-| **1.0.0** | 2025-08-01 | - Initial schema definition for Documents and Chunks collections<br>- Established OpenAI text-embedding-3-small as standard vectorizer<br>- Defined core properties and vectorization strategy<br>- Created basic ingestion and retrieval guidelines |
->>>>>>> c0c536ea
+| **1.0.0** | 2025-08-01 | - Initial schema definition for Documents and Chunks collections<br>- Established OpenAI text-embedding-3-small as standard vectorizer<br>- Defined core properties and vectorization strategy<br>- Created basic ingestion and retrieval guidelines |