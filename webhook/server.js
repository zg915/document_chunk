<<<<<<< HEAD
// Fix for Node.js compatibility
if (typeof File === 'undefined') {
    global.File = class File {
        constructor() {
            // Mock File class for compatibility
        }
    };
}

=======
>>>>>>> parent of 42baa98 (Fix Node.js and Python errors)
const express = require('express');
const cors = require('cors');
const helmet = require('helmet');
const axios = require('axios');
const cheerio = require('cheerio');

const app = express();
const PORT = process.env.PORT || 3000;
const API_CALLBACK_URL = process.env.API_CALLBACK_URL || 'http://localhost:8001/api-callback';

// Middleware
app.use(helmet()); // Security headers
app.use(cors()); // Enable CORS
app.use(express.json({ limit: '10mb' })); // Parse JSON bodies
app.use(express.urlencoded({ extended: true })); // Parse URL-encoded bodies

// Store webhook data in memory (in production, use a database)
const webhookData = [];
const extractedData = [];

// Helper function to send callback to API
async function sendCallbackToAPI(extractedContent, webhookPayload) {
  try {
    const requestId = webhookPayload.body?.request_id || 
                     webhookPayload.body?.id || 
                     webhookPayload.body?.job_id;
    
    if (!requestId) {
      console.log('⚠️ No request_id found in webhook payload, skipping API callback');
      return;
    }
    
    const callbackData = {
      request_id: requestId,
      success: extractedContent.type !== 'error',
      markdown_content: extractedContent.type === 'text' ? extractedContent.content : 
                       extractedContent.type === 'html' ? extractedContent.text : 
                       extractedContent.type === 'json' ? JSON.stringify(extractedContent.data) : 
                       extractedContent.content || '',
      extracted_data: extractedContent,
      timestamp: new Date().toISOString()
    };
    
    console.log(`📤 Sending callback to API for request_id: ${requestId}`);
    
    const response = await axios.post(API_CALLBACK_URL, callbackData, {
      timeout: 10000,
      headers: {
        'Content-Type': 'application/json'
      }
    });
    
    if (response.status === 200) {
      console.log(`✅ Successfully sent callback to API for request_id: ${requestId}`);
    } else {
      console.log(`⚠️ API callback returned status ${response.status} for request_id: ${requestId}`);
    }
    
  } catch (error) {
    console.error(`❌ Failed to send callback to API:`, error.message);
  }
}

// Health check endpoint
app.get('/health', (req, res) => {
  res.json({ 
    status: 'healthy', 
    timestamp: new Date().toISOString(),
    webhook_data_count: webhookData.length,
    extracted_data_count: extractedData.length
  });
});

// Get all webhook data
app.get('/webhooks', (req, res) => {
  res.json({
    webhooks: webhookData,
    extracted: extractedData,
    total_webhooks: webhookData.length,
    total_extracted: extractedData.length
  });
});

// Clear all data
app.delete('/webhooks', (req, res) => {
  webhookData.length = 0;
  extractedData.length = 0;
  res.json({ message: 'All webhook data cleared' });
});

// Main webhook endpoint
app.post('/webhook', async (req, res) => {
  try {
    const webhookPayload = {
      headers: req.headers,
      body: req.body,
      timestamp: new Date().toISOString(),
      ip: req.ip || req.connection.remoteAddress
    };
    
    webhookData.push(webhookPayload);
    
    console.log('📨 Received webhook:', {
      timestamp: webhookPayload.timestamp,
      headers: webhookPayload.headers,
      body: webhookPayload.body
    });
    
    // Check if this is a datalab completion webhook
    const isDatalabWebhook = req.body?.status === 'completed' || 
                            req.body?.status === 'complete' || 
                            req.body?.success === true ||
                            (req.body?.markdown && req.body?.markdown.trim().length > 0) ||
                            req.body?.request_check_url; // Check for datalab completion notification
    
    if (isDatalabWebhook) {
      console.log('🎯 Detected datalab processing completion webhook');
      
<<<<<<< HEAD
      // First, try to extract markdown content directly from webhook body
=======
>>>>>>> 3cadb410
      const markdownContent = req.body?.markdown || req.body?.content || req.body?.result;
      
      if (markdownContent) {
        const extractedContent = {
          type: 'text',
          content: markdownContent,
          url: 'datalab_webhook',
          timestamp: new Date().toISOString()
        };
        
        extractedData.push(extractedContent);
        console.log(`✅ Extracted markdown content from datalab webhook (${markdownContent.length} chars)`);
        
        await sendCallbackToAPI(extractedContent, webhookPayload);
      } else if (req.body?.request_check_url) {
        // If no direct content, fetch from the request_check_url
        console.log(`🔍 Fetching content from request_check_url: ${req.body.request_check_url}`);
        
        try {
          const extractedContent = await extractDataFromUrl(req.body.request_check_url);
          
          if (extractedContent.type !== 'error') {
            extractedData.push(extractedContent);
            console.log(`✅ Successfully fetched content from datalab API`);
            
            // Send callback to API
            await sendCallbackToAPI(extractedContent, webhookPayload);
          } else {
            console.log(`❌ Failed to fetch content from datalab API: ${extractedContent.error}`);
          }
        } catch (error) {
          console.error(`❌ Error fetching from request_check_url:`, error.message);
        }
      }
    }
    
    // Check if this is a general content extraction webhook
    if (req.body?.url && (req.body?.text || req.body?.html || req.body?.markdown)) {
      console.log('🎯 Detected content extraction webhook');
      
      const extractedContent = {
        type: req.body?.type || 'text',
        content: req.body?.text || req.body?.html || req.body?.markdown,
        url: req.body?.url,
        timestamp: new Date().toISOString()
      };
      
      extractedData.push(extractedContent);
      console.log(`✅ Extracted content from webhook (${extractedContent.content.length} chars)`);
      
      await sendCallbackToAPI(extractedContent, webhookPayload);
    }
    
    res.json({ 
      success: true, 
      message: 'Webhook received and processed',
      timestamp: webhookPayload.timestamp
    });
    
  } catch (error) {
    console.error('❌ Webhook processing error:', error);
    res.status(500).json({ 
      success: false, 
      error: error.message,
      timestamp: new Date().toISOString()
    });
  }
});

// Start server
app.listen(PORT, '0.0.0.0', () => {
  console.log(`🚀 Webhook server running on port ${PORT}`);
  console.log(`📡 API callback URL: ${API_CALLBACK_URL}`);
  console.log(`🔗 Webhook endpoint: http://0.0.0.0:${PORT}/webhook`);
  console.log(`❤️  Health check: http://0.0.0.0:${PORT}/health`);
});<|MERGE_RESOLUTION|>--- conflicted
+++ resolved
@@ -1,4 +1,9 @@
-<<<<<<< HEAD
+const express = require('express');
+const cors = require('cors');
+const helmet = require('helmet');
+const axios = require('axios');
+const cheerio = require('cheerio');
+
 // Fix for Node.js compatibility
 if (typeof File === 'undefined') {
     global.File = class File {
@@ -8,14 +13,6 @@
     };
 }
 
-=======
->>>>>>> parent of 42baa98 (Fix Node.js and Python errors)
-const express = require('express');
-const cors = require('cors');
-const helmet = require('helmet');
-const axios = require('axios');
-const cheerio = require('cheerio');
-
 const app = express();
 const PORT = process.env.PORT || 3000;
 const API_CALLBACK_URL = process.env.API_CALLBACK_URL || 'http://localhost:8001/api-callback';
@@ -30,9 +27,15 @@
 const webhookData = [];
 const extractedData = [];
 
+// Store pending requests waiting for webhook callbacks
+const pendingRequests = new Map();
+
+// Simple webhook server - no authentication needed
+
 // Helper function to send callback to API
 async function sendCallbackToAPI(extractedContent, webhookPayload) {
   try {
+    // Look for request_id in the webhook payload
     const requestId = webhookPayload.body?.request_id || 
                      webhookPayload.body?.id || 
                      webhookPayload.body?.job_id;
@@ -42,6 +45,7 @@
       return;
     }
     
+    // Prepare callback data
     const callbackData = {
       request_id: requestId,
       success: extractedContent.type !== 'error',
@@ -55,6 +59,7 @@
     
     console.log(`📤 Sending callback to API for request_id: ${requestId}`);
     
+    // Send callback to API
     const response = await axios.post(API_CALLBACK_URL, callbackData, {
       timeout: 10000,
       headers: {
@@ -73,52 +78,145 @@
   }
 }
 
+// Helper function to extract data from URL
+async function extractDataFromUrl(url) {
+  try {
+    console.log(`🔍 Extracting data from URL: ${url}`);
+    
+    const headers = {
+      'User-Agent': 'Mozilla/5.0 (Windows NT 10.0; Win64; x64) AppleWebKit/537.36 (KHTML, like Gecko) Chrome/91.0.4472.124 Safari/537.36'
+    };
+    
+    // Add API key to headers if found in URL
+    if (url.includes('api_key=')) {
+      const apiKeyMatch = url.match(/[?&]api_key=([^&]+)/);
+      if (apiKeyMatch) {
+        const apiKey = apiKeyMatch[1];
+        headers['Authorization'] = `Bearer ${apiKey}`;
+        headers['X-API-Key'] = apiKey;
+        console.log(`🔑 Added API key to headers`);
+      }
+    }
+    
+    const response = await axios.get(url, {
+      timeout: 10000,
+      headers: headers
+    });
+
+    const contentType = response.headers['content-type'] || '';
+    let extractedContent = {};
+
+    if (contentType.includes('application/json')) {
+      // Handle JSON data
+      extractedContent = {
+        type: 'json',
+        data: response.data,
+        url: url,
+        timestamp: new Date().toISOString()
+      };
+    } else if (contentType.includes('text/html')) {
+      // Handle HTML data
+      const $ = cheerio.load(response.data);
+      extractedContent = {
+        type: 'html',
+        title: $('title').text().trim(),
+        description: $('meta[name="description"]').attr('content') || '',
+        text: $('body').text().replace(/\s+/g, ' ').trim(),
+        links: $('a[href]').map((i, el) => $(el).attr('href')).get(),
+        images: $('img[src]').map((i, el) => $(el).attr('src')).get(),
+        url: url,
+        timestamp: new Date().toISOString()
+      };
+    } else if (contentType.includes('text/plain') || contentType.includes('text/markdown')) {
+      // Handle plain text or markdown
+      extractedContent = {
+        type: 'text',
+        content: response.data,
+        url: url,
+        timestamp: new Date().toISOString()
+      };
+    } else {
+      // Handle other content types
+      extractedContent = {
+        type: 'other',
+        contentType: contentType,
+        content: response.data,
+        url: url,
+        timestamp: new Date().toISOString()
+      };
+    }
+
+    return extractedContent;
+  } catch (error) {
+    console.error(`❌ Error extracting data from ${url}:`, error.message);
+    return {
+      type: 'error',
+      error: error.message,
+      url: url,
+      timestamp: new Date().toISOString()
+    };
+  }
+}
+
 // Health check endpoint
-app.get('/health', (req, res) => {
-  res.json({ 
-    status: 'healthy', 
+app.get('/', (req, res) => {
+  res.json({
+    message: 'Simple Webhook Server is running!',
+    status: 'healthy',
     timestamp: new Date().toISOString(),
-    webhook_data_count: webhookData.length,
-    extracted_data_count: extractedData.length
-  });
-});
-
-// Get all webhook data
-app.get('/webhooks', (req, res) => {
-  res.json({
-    webhooks: webhookData,
-    extracted: extractedData,
-    total_webhooks: webhookData.length,
-    total_extracted: extractedData.length
-  });
-});
-
-// Clear all data
-app.delete('/webhooks', (req, res) => {
-  webhookData.length = 0;
-  extractedData.length = 0;
-  res.json({ message: 'All webhook data cleared' });
-});
-
-// Main webhook endpoint
+    totalWebhooks: webhookData.length
+  });
+});
+
+// Main webhook endpoint - accepts POST requests
 app.post('/webhook', async (req, res) => {
   try {
     const webhookPayload = {
+      id: Date.now().toString(),
+      timestamp: new Date().toISOString(),
       headers: req.headers,
       body: req.body,
-      timestamp: new Date().toISOString(),
+      query: req.query,
+      method: req.method,
+      url: req.url,
       ip: req.ip || req.connection.remoteAddress
     };
-    
+
+    // Store the webhook data
     webhookData.push(webhookPayload);
-    
+
+    // Log the webhook data
     console.log('📨 Received webhook:', {
+      id: webhookPayload.id,
       timestamp: webhookPayload.timestamp,
       headers: webhookPayload.headers,
       body: webhookPayload.body
     });
-    
-    // Check if this is a datalab completion webhook
+
+    // Check if webhook contains URLs to extract data from
+    const urlsToExtract = [];
+    
+    // Look for URLs in the webhook body
+    if (req.body && typeof req.body === 'object') {
+      const bodyStr = JSON.stringify(req.body);
+      const urlRegex = /https?:\/\/[^\s"<>]+/g;
+      const foundUrls = bodyStr.match(urlRegex);
+      if (foundUrls) {
+        urlsToExtract.push(...foundUrls);
+      }
+      
+      // Auto-add API key to datalab.to URLs
+      const datalabApiKey = 'QP4dh9aa9gzIbKxJ0Xj9Rz0anAyqYxGgIajQqvuGDhA';
+      urlsToExtract.forEach((url, index) => {
+        if (url.includes('datalab.to') && !url.includes('api_key=')) {
+          const separator = url.includes('?') ? '&' : '?';
+          urlsToExtract[index] = `${url}${separator}api_key=${datalabApiKey}&key=${datalabApiKey}&token=${datalabApiKey}`;
+          console.log(`🔑 Auto-added API key to datalab.to URL`);
+        }
+      });
+    }
+    
+    // Check if this is a datalab processing completion webhook
     const isDatalabWebhook = req.body?.status === 'completed' || 
                             req.body?.status === 'complete' || 
                             req.body?.success === true ||
@@ -128,10 +226,7 @@
     if (isDatalabWebhook) {
       console.log('🎯 Detected datalab processing completion webhook');
       
-<<<<<<< HEAD
       // First, try to extract markdown content directly from webhook body
-=======
->>>>>>> 3cadb410
       const markdownContent = req.body?.markdown || req.body?.content || req.body?.result;
       
       if (markdownContent) {
@@ -145,6 +240,7 @@
         extractedData.push(extractedContent);
         console.log(`✅ Extracted markdown content from datalab webhook (${markdownContent.length} chars)`);
         
+        // Send callback to API
         await sendCallbackToAPI(extractedContent, webhookPayload);
       } else if (req.body?.request_check_url) {
         // If no direct content, fetch from the request_check_url
@@ -167,44 +263,125 @@
         }
       }
     }
-    
-    // Check if this is a general content extraction webhook
-    if (req.body?.url && (req.body?.text || req.body?.html || req.body?.markdown)) {
-      console.log('🎯 Detected content extraction webhook');
+
+    // Extract data from URLs if found
+    let extractedResults = [];
+    if (urlsToExtract.length > 0) {
+      console.log(`🔍 Found ${urlsToExtract.length} URLs to extract data from`);
       
-      const extractedContent = {
-        type: req.body?.type || 'text',
-        content: req.body?.text || req.body?.html || req.body?.markdown,
-        url: req.body?.url,
-        timestamp: new Date().toISOString()
-      };
-      
-      extractedData.push(extractedContent);
-      console.log(`✅ Extracted content from webhook (${extractedContent.content.length} chars)`);
-      
-      await sendCallbackToAPI(extractedContent, webhookPayload);
-    }
-    
-    res.json({ 
-      success: true, 
-      message: 'Webhook received and processed',
-      timestamp: webhookPayload.timestamp
-    });
-    
+      for (const url of urlsToExtract) {
+        try {
+          const extractedContent = await extractDataFromUrl(url);
+          extractedResults.push(extractedContent);
+          extractedData.push(extractedContent);
+          
+          console.log(`✅ Successfully extracted data from: ${url}`);
+          
+          // Display extracted data in terminal
+          console.log('\n' + '='.repeat(80));
+          console.log(`📄 EXTRACTED DATA FROM: ${url}`);
+          console.log('='.repeat(80));
+          console.log(`Type: ${extractedContent.type}`);
+          console.log(`Timestamp: ${extractedContent.timestamp}`);
+          console.log('-'.repeat(40));
+          
+          if (extractedContent.type === 'html') {
+            console.log(`Title: ${extractedContent.title}`);
+            console.log(`Description: ${extractedContent.description}`);
+            console.log(`\nText Content (first 500 chars):`);
+            console.log(extractedContent.text.substring(0, 500) + '...');
+            console.log(`\nLinks found: ${extractedContent.links.length}`);
+            console.log(`Images found: ${extractedContent.images.length}`);
+          } else if (extractedContent.type === 'json') {
+            console.log('JSON Data:');
+            console.log(JSON.stringify(extractedContent.data, null, 2));
+          } else if (extractedContent.type === 'text') {
+            console.log('Text Content:');
+            console.log(extractedContent.content.substring(0, 1000) + '...');
+          } else if (extractedContent.type === 'error') {
+            console.log(`❌ Error: ${extractedContent.error}`);
+          } else {
+            console.log('Raw Content:');
+            console.log(JSON.stringify(extractedContent, null, 2));
+          }
+          
+          console.log('='.repeat(80) + '\n');
+          
+          // Send callback to API if this is a datalab processing result
+          await sendCallbackToAPI(extractedContent, webhookPayload);
+          
+        } catch (error) {
+          console.error(`❌ Failed to extract data from ${url}:`, error.message);
+        }
+      }
+    }
+
+    // Respond with success
+    res.status(200).json({
+      success: true,
+      message: 'Webhook received successfully',
+      webhookId: webhookPayload.id,
+      urlsFound: urlsToExtract.length
+    });
+
   } catch (error) {
-    console.error('❌ Webhook processing error:', error);
-    res.status(500).json({ 
-      success: false, 
-      error: error.message,
-      timestamp: new Date().toISOString()
+    console.error('❌ Error processing webhook:', error);
+    res.status(500).json({
+      success: false,
+      message: 'Internal server error',
+      error: error.message
     });
   }
 });
 
+// Get all webhooks endpoint
+app.get('/webhooks', (req, res) => {
+  res.json({
+    success: true,
+    count: webhookData.length,
+    webhooks: webhookData
+  });
+});
+
+// Health check endpoint
+app.get('/health', (req, res) => {
+  res.json({
+    status: 'healthy',
+    timestamp: new Date().toISOString(),
+    uptime: process.uptime()
+  });
+});
+
+// Catch-all for undefined routes
+app.use('*', (req, res) => {
+  res.status(404).json({
+    success: false,
+    message: 'Route not found',
+    availableEndpoints: [
+      'GET / - Health check',
+      'POST /webhook - Receive webhook and extract data from URLs',
+      'GET /webhooks - List all webhooks',
+      'GET /health - Health check'
+    ]
+  });
+});
+
+// Error handling middleware
+app.use((error, req, res, next) => {
+  console.error('❌ Unhandled error:', error);
+  res.status(500).json({
+    success: false,
+    message: 'Internal server error',
+    error: process.env.NODE_ENV === 'production' ? 'Something went wrong' : error.message
+  });
+});
+
 // Start server
-app.listen(PORT, '0.0.0.0', () => {
+app.listen(PORT, () => {
   console.log(`🚀 Webhook server running on port ${PORT}`);
   console.log(`📡 API callback URL: ${API_CALLBACK_URL}`);
   console.log(`🔗 Webhook endpoint: http://0.0.0.0:${PORT}/webhook`);
   console.log(`❤️  Health check: http://0.0.0.0:${PORT}/health`);
-});+});
+
+module.exports = app;